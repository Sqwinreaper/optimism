package p2p

import (
	"context"
	"errors"
	"log/slog"
	"sync/atomic"
	"testing"
	"time"

	"github.com/libp2p/go-libp2p/core/peer"
	"github.com/libp2p/go-libp2p/p2p/protocol/ping"
	"github.com/stretchr/testify/require"

	"github.com/ethereum-optimism/optimism/op-service/clock"
	"github.com/ethereum-optimism/optimism/op-service/testlog"
)

func TestPingService(t *testing.T) {
	peers := []peer.ID{"a", "b", "c"}
	log, captLog := testlog.CaptureLogger(t, slog.LevelDebug)

	pingCount := &atomic.Int64{}
	pingFn := PingFn(func(ctx context.Context, peerID peer.ID) <-chan ping.Result {
		out := make(chan ping.Result, 1)
		// Atomically add, so that parallel pings don't have a 1/1000 chance
		// to increment at the same time and create a CI flake.
		newValue := pingCount.Add(1)
		switch (newValue - 1) % 3 {
		case 0:
			// success
			out <- ping.Result{
				RTT:   time.Millisecond * 10,
				Error: nil,
			}
		case 1:
			// fake timeout
		case 2:
			// error
			out <- ping.Result{
				RTT:   0,
				Error: errors.New("fake error"),
			}
		}
		close(out)
		return out
	})

	fakeClock := clock.NewDeterministicClock(time.Now())
	peersFn := PeersFn(func() []peer.ID {
		return peers
	})

	trace := make(chan string)
<<<<<<< HEAD
	srv := NewPingService(log, pingFn, peersFn, fakeClock, func(work string) {
=======
	srv := newTracedPingService(log, pingFn, peersFn, fakeClock, func(work string) {
>>>>>>> cfe3cdd5
		trace <- work
	})

	// wait for ping service to get online
	require.Equal(t, "started", <-trace)
	fakeClock.AdvanceTime(pingRound)
	// wait for first round to start and complete
	require.Equal(t, "pingPeers start", <-trace)
	require.Equal(t, "pingPeers end", <-trace)
	// see if client has hit all 3 cases we simulated on the server-side
	require.Equal(t, int64(3), pingCount.Load(), "pinged 3 peers")

	require.NotNil(t, captLog.FindLog(testlog.NewMessageContainsFilter("ping-pong")), "case 0")
	require.NotNil(t, captLog.FindLog(testlog.NewMessageContainsFilter("failed to ping peer, context cancelled")), "case 1")
	require.NotNil(t, captLog.FindLog(testlog.NewMessageContainsFilter("failed to ping peer, communication error")), "case 2")
	captLog.Clear()

	// advance clock again to proceed to second round, and wait for the round to start and complete
	fakeClock.AdvanceTime(pingRound)
	require.Equal(t, "pingPeers start", <-trace)
	require.Equal(t, "pingPeers end", <-trace)
	// see if client has hit all 3 cases we simulated on the server-side
	require.Equal(t, int64(6), pingCount.Load(), "pinged 3 peers again")
	require.NotNil(t, captLog.FindLog(testlog.NewMessageContainsFilter("ping-pong")), "case 0")
	require.NotNil(t, captLog.FindLog(testlog.NewMessageContainsFilter("failed to ping peer, context cancelled")), "case 1")
	require.NotNil(t, captLog.FindLog(testlog.NewMessageContainsFilter("failed to ping peer, communication error")), "case 2")
	captLog.Clear()

	srv.Close()
}<|MERGE_RESOLUTION|>--- conflicted
+++ resolved
@@ -52,11 +52,7 @@
 	})
 
 	trace := make(chan string)
-<<<<<<< HEAD
-	srv := NewPingService(log, pingFn, peersFn, fakeClock, func(work string) {
-=======
 	srv := newTracedPingService(log, pingFn, peersFn, fakeClock, func(work string) {
->>>>>>> cfe3cdd5
 		trace <- work
 	})
 
