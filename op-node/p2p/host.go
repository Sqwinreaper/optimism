package p2p

import (
	"context"
	"fmt"
	"net"
	"sync"
	"time"

	//nolint:all
	"github.com/libp2p/go-libp2p/p2p/host/peerstore/pstoreds"

	libp2p "github.com/libp2p/go-libp2p"
	mplex "github.com/libp2p/go-libp2p-mplex"
	lconf "github.com/libp2p/go-libp2p/config"
	"github.com/libp2p/go-libp2p/core/connmgr"
	"github.com/libp2p/go-libp2p/core/host"
	"github.com/libp2p/go-libp2p/core/metrics"
	"github.com/libp2p/go-libp2p/core/network"
	"github.com/libp2p/go-libp2p/core/peer"
	"github.com/libp2p/go-libp2p/core/protocol"
	"github.com/libp2p/go-libp2p/core/sec/insecure"
	basichost "github.com/libp2p/go-libp2p/p2p/host/basic"
	"github.com/libp2p/go-libp2p/p2p/muxer/yamux"
	"github.com/libp2p/go-libp2p/p2p/protocol/ping"
	"github.com/libp2p/go-libp2p/p2p/security/noise"
	tls "github.com/libp2p/go-libp2p/p2p/security/tls"
	"github.com/libp2p/go-libp2p/p2p/transport/tcp"
	ma "github.com/multiformats/go-multiaddr"
	madns "github.com/multiformats/go-multiaddr-dns"

	"github.com/ethereum/go-ethereum/log"

	"github.com/ethereum-optimism/optimism/op-node/p2p/gating"
	"github.com/ethereum-optimism/optimism/op-node/p2p/store"
	"github.com/ethereum-optimism/optimism/op-service/clock"
)

const (
	staticPeerTag = "static"
)

type HostNewStream interface {
	NewStream(ctx context.Context, p peer.ID, pids ...protocol.ID) (network.Stream, error)
}

type ExtraHostFeatures interface {
	host.Host
	ConnectionGater() gating.BlockingConnectionGater
	ConnectionManager() connmgr.ConnManager
	IsStatic(peerID peer.ID) bool
	SyncOnlyReqToStatic() bool
}

type extraHost struct {
	host.Host
	gater   gating.BlockingConnectionGater
	connMgr connmgr.ConnManager
	log     log.Logger

	staticPeers   []*peer.AddrInfo
	staticPeerIDs map[peer.ID]struct{}

	pinging *PingService

	quitC chan struct{}

	syncOnlyReqToStatic bool
}

func (e *extraHost) ConnectionGater() gating.BlockingConnectionGater {
	return e.gater
}

func (e *extraHost) ConnectionManager() connmgr.ConnManager {
	return e.connMgr
}

func (e *extraHost) IsStatic(peerID peer.ID) bool {
	_, exists := e.staticPeerIDs[peerID]
	return exists
}

func (e *extraHost) SyncOnlyReqToStatic() bool {
	return e.syncOnlyReqToStatic
}

func (e *extraHost) Close() error {
	close(e.quitC)
	if e.pinging != nil {
		e.pinging.Close()
	}
	return e.Host.Close()
}

func (e *extraHost) initStaticPeers() {
	for _, addr := range e.staticPeers {
		e.Peerstore().AddAddrs(addr.ID, addr.Addrs, time.Hour*24*7)
		// We protect the peer, so the connection manager doesn't decide to prune it.
		// We tag it with "static" so other protects/unprotects with different tags don't affect this protection.
		e.connMgr.Protect(addr.ID, staticPeerTag)
		// Try to dial the node in the background
		go func(addr *peer.AddrInfo) {
			ctx, cancel := context.WithTimeout(context.Background(), time.Second*30)
			defer cancel()
			if err := e.dialStaticPeer(ctx, addr); err != nil {
				e.log.Warn("error dialing static peer", "peer", addr.ID, "err", err)
			}
		}(addr)
	}
}

func (e *extraHost) dialStaticPeer(ctx context.Context, addr *peer.AddrInfo) error {
	e.log.Info("dialing static peer", "peer", addr.ID, "addrs", addr.Addrs)
	if _, err := e.Network().DialPeer(ctx, addr.ID); err != nil {
		return err
	}
	return nil
}

func (e *extraHost) monitorStaticPeers() {
	tick := time.NewTicker(time.Minute)
	defer tick.Stop()

	for {
		select {
		case <-tick.C:
			ctx, cancel := context.WithTimeout(context.Background(), time.Second*30)
			var wg sync.WaitGroup

			e.log.Debug("polling static peers", "peers", len(e.staticPeers))
			for _, addr := range e.staticPeers {
				connectedness := e.Network().Connectedness(addr.ID)
				e.log.Trace("static peer connectedness", "peer", addr.ID, "connectedness", connectedness)

				if connectedness == network.Connected {
					continue
				}

				wg.Add(1)
				go func(addr *peer.AddrInfo) {
					e.log.Warn("static peer disconnected, reconnecting", "peer", addr.ID)
					if err := e.dialStaticPeer(ctx, addr); err != nil {
						e.log.Warn("error reconnecting to static peer", "peer", addr.ID, "err", err)
					}
					wg.Done()
				}(addr)
			}

			wg.Wait()
			cancel()
		case <-e.quitC:
			return
		}
	}
}

var _ ExtraHostFeatures = (*extraHost)(nil)

func (conf *Config) Host(log log.Logger, reporter metrics.Reporter, metrics HostMetrics) (host.Host, error) {
	if conf.DisableP2P {
		return nil, nil
	}
	pub := conf.Priv.GetPublic()
	pid, err := peer.IDFromPublicKey(pub)
	if err != nil {
		return nil, fmt.Errorf("failed to derive pubkey from network priv key: %w", err)
	}

	basePs, err := pstoreds.NewPeerstore(context.Background(), conf.Store, pstoreds.DefaultOpts())
	if err != nil {
		return nil, fmt.Errorf("failed to open peerstore: %w", err)
	}

	peerScoreParams := conf.PeerScoringParams()
	var scoreRetention time.Duration
	if peerScoreParams != nil {
		// Use the same retention period as gossip will if available
		scoreRetention = peerScoreParams.PeerScoring.RetainScore
	} else {
		// Disable score GC if peer scoring is disabled
		scoreRetention = 0
	}
	ps, err := store.NewExtendedPeerstore(context.Background(), log, clock.SystemClock, basePs, conf.Store, scoreRetention)
	if err != nil {
		return nil, fmt.Errorf("failed to open extended peerstore: %w", err)
	}

	if err := ps.AddPrivKey(pid, conf.Priv); err != nil {
		return nil, fmt.Errorf("failed to set up peerstore with priv key: %w", err)
	}
	if err := ps.AddPubKey(pid, pub); err != nil {
		return nil, fmt.Errorf("failed to set up peerstore with pub key: %w", err)
	}

	var connGtr gating.BlockingConnectionGater
	connGtr, err = gating.NewBlockingConnectionGater(conf.Store)
	if err != nil {
		return nil, fmt.Errorf("failed to open connection gater: %w", err)
	}
	connGtr = gating.AddBanExpiry(connGtr, ps, log, clock.SystemClock, metrics)
	connGtr = gating.AddMetering(connGtr, metrics)

	connMngr, err := DefaultConnManager(conf)
	if err != nil {
		return nil, fmt.Errorf("failed to open connection manager: %w", err)
	}

	listenAddr, err := addrFromIPAndPort(conf.ListenIP, conf.ListenTCPPort)
	if err != nil {
		return nil, fmt.Errorf("failed to make listen addr: %w", err)
	}
	tcpTransport := libp2p.Transport(
		tcp.NewTCPTransport,
		tcp.WithConnectionTimeout(time.Minute*60)) // break unused connections
	// TODO: technically we can also run the node on websocket and QUIC transports. Maybe in the future?

	var nat lconf.NATManagerC // disabled if nil
	if conf.NAT {
		nat = basichost.NewNATManager
	}

	opts := []libp2p.Option{
		libp2p.Identity(conf.Priv),
		// Explicitly set the user-agent, so we can differentiate from other Go libp2p users.
		libp2p.UserAgent(conf.UserAgent),
		tcpTransport,
		libp2p.WithDialTimeout(conf.TimeoutDial),
		// No relay services, direct connections between peers only.
		libp2p.DisableRelay(),
		// host will start and listen to network directly after construction from config.
		libp2p.ListenAddrs(listenAddr),
		libp2p.ConnectionGater(connGtr),
		libp2p.ConnectionManager(connMngr),
		//libp2p.ResourceManager(nil), // TODO use resource manager interface to manage resources per peer better.
		libp2p.NATManager(nat),
		libp2p.Peerstore(ps),
		libp2p.BandwidthReporter(reporter), // may be nil if disabled
		libp2p.MultiaddrResolver(madns.DefaultResolver),
		// Ping is a small built-in libp2p protocol that helps us check/debug latency between peers.
		libp2p.Ping(true),
		// Help peers with their NAT reachability status, but throttle to avoid too much work.
		libp2p.EnableNATService(),
		libp2p.AutoNATServiceRateLimit(10, 5, time.Second*60),
	}
	opts = append(opts, conf.HostMux...)
	if conf.NoTransportSecurity {
		opts = append(opts, libp2p.Security(insecure.ID, insecure.NewWithIdentity))
	} else {
		opts = append(opts, conf.HostSecurity...)
	}
	h, err := libp2p.New(opts...)
	if err != nil {
		return nil, err
	}

	staticPeers := make([]*peer.AddrInfo, 0, len(conf.StaticPeers))
	staticPeerIDs := make(map[peer.ID]struct{})
	for _, peerAddr := range conf.StaticPeers {
		addr, err := peer.AddrInfoFromP2pAddr(peerAddr)
		if err != nil {
			return nil, fmt.Errorf("bad peer address: %w", err)
		}
		if addr.ID == h.ID() {
			log.Info("Static-peer list contains address of local peer, ignoring the address.", "peer_id", addr.ID, "addrs", addr.Addrs)
			continue
		}
		staticPeers = append(staticPeers, addr)
		staticPeerIDs[addr.ID] = struct{}{}
	}

	out := &extraHost{
		Host:                h,
		connMgr:             connMngr,
		log:                 log,
		staticPeers:         staticPeers,
		staticPeerIDs:       staticPeerIDs,
		quitC:               make(chan struct{}),
		syncOnlyReqToStatic: conf.SyncOnlyReqToStatic,
	}

	if conf.EnablePingService {
		out.pinging = NewPingService(
			log,
			func(ctx context.Context, peerID peer.ID) <-chan ping.Result {
				return ping.Ping(ctx, h, peerID)
			},
			h.Network().Peers,
<<<<<<< HEAD
			clock.SystemClock,
			nil,
=======
>>>>>>> cfe3cdd5
		)
	}

	out.initStaticPeers()
	if len(conf.StaticPeers) > 0 {
		go out.monitorStaticPeers()
	}

	out.gater = connGtr
	return out, nil
}

// Creates a multi-addr to bind to. Does not contain a PeerID component (required for usage by external peers)
func addrFromIPAndPort(ip net.IP, port uint16) (ma.Multiaddr, error) {
	ipScheme := "ip4"
	if ip4 := ip.To4(); ip4 == nil {
		ipScheme = "ip6"
	} else {
		ip = ip4
	}
	return ma.NewMultiaddr(fmt.Sprintf("/%s/%s/tcp/%d", ipScheme, ip.String(), port))
}

func YamuxC() libp2p.Option {
	return libp2p.Muxer("/yamux/1.0.0", yamux.DefaultTransport)
}

func MplexC() libp2p.Option {
	return libp2p.Muxer("/mplex/6.7.0", mplex.DefaultTransport)
}

func NoiseC() libp2p.Option {
	return libp2p.Security(noise.ID, noise.New)
}

func TlsC() libp2p.Option {
	return libp2p.Security(tls.ID, tls.New)
}<|MERGE_RESOLUTION|>--- conflicted
+++ resolved
@@ -286,11 +286,6 @@
 				return ping.Ping(ctx, h, peerID)
 			},
 			h.Network().Peers,
-<<<<<<< HEAD
-			clock.SystemClock,
-			nil,
-=======
->>>>>>> cfe3cdd5
 		)
 	}
 
