--- conflicted
+++ resolved
@@ -125,18 +125,8 @@
 
 	return &BatchSubmitter{
 		Config: cfg,
-<<<<<<< HEAD
 		txMgr:  txmgr.NewSimpleTxManager("batcher", l, cfg.TxManagerConfig, cfg.L1Client),
-		// NewTransactionManager(l,
-		// 	cfg.TxManagerConfig, cfg.Rollup.BatchInboxAddress, cfg.Rollup.L1ChainID,
-		// 	cfg.From, cfg.L1Client),
-		state: NewChannelManager(l, cfg.Channel),
-=======
-		txMgr: NewTransactionManager(l,
-			cfg.TxManagerConfig, cfg.Rollup.BatchInboxAddress, cfg.Rollup.L1ChainID,
-			cfg.From, cfg.L1Client),
-		state: NewChannelManager(l, m, cfg.Channel),
->>>>>>> 57b4534d
+		state:  NewChannelManager(l, m, cfg.Channel),
 	}, nil
 
 }
@@ -233,14 +223,9 @@
 }
 
 // loadBlockIntoState fetches & stores a single block into `state`. It returns the block it loaded.
-<<<<<<< HEAD
-func (l *BatchSubmitter) loadBlockIntoState(ctx context.Context, blockNumber uint64) (eth.BlockID, error) {
+func (l *BatchSubmitter) loadBlockIntoState(ctx context.Context, blockNumber uint64) (*types.Block, error) {
 	ctx, cancel := context.WithTimeout(ctx, l.NetworkTimeout)
-=======
-func (l *BatchSubmitter) loadBlockIntoState(ctx context.Context, blockNumber uint64) (*types.Block, error) {
-	ctx, cancel := context.WithTimeout(ctx, networkTimeout)
 	defer cancel()
->>>>>>> 57b4534d
 	block, err := l.L2Client.BlockByNumber(ctx, new(big.Int).SetUint64(blockNumber))
 	if err != nil {
 		return nil, fmt.Errorf("getting L2 block: %w", err)
@@ -348,7 +333,6 @@
 	}
 }
 
-<<<<<<< HEAD
 // SendTransaction creates & submits a transaction to the batch inbox address with the given `data`.
 // It currently uses the underlying `txmgr` to handle transaction sending & price management.
 // This is a blocking method. It should not be called concurrently.
@@ -377,14 +361,14 @@
 		l.log.Info("tx successfully published", "tx_hash", receipt.TxHash, "data_size", len(data))
 		return receipt, nil
 	}
-=======
+}
+
 func (l *BatchSubmitter) recordL1Tip(l1tip eth.L1BlockRef) {
 	if l.lastL1Tip == l1tip {
 		return
 	}
 	l.lastL1Tip = l1tip
 	l.metr.RecordLatestL1Block(l1tip)
->>>>>>> 57b4534d
 }
 
 func (l *BatchSubmitter) recordFailedTx(id txID, err error) {
